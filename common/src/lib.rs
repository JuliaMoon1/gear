--- conflicted
+++ resolved
@@ -500,15 +500,7 @@
 pub fn reset_storage() {
     sp_io::storage::clear_prefix(STORAGE_PROGRAM_PREFIX, None);
     sp_io::storage::clear_prefix(STORAGE_PROGRAM_PAGES_PREFIX, None);
-<<<<<<< HEAD
 
     // TODO: Remove this legacy after next runtime upgrade.
-    sp_io::storage::clear_prefix(b"g::msg::", None);
-    sp_io::storage::clear_prefix(b"g::gas_tree", None);
-    sp_io::storage::clear_prefix(b"g::code::", None);
-    sp_io::storage::clear_prefix(b"g::code::orig", None);
     sp_io::storage::clear_prefix(b"g::wait::", None);
-=======
-    sp_io::storage::clear_prefix(STORAGE_WAITLIST_PREFIX, None);
->>>>>>> 9bd56a0a
 }
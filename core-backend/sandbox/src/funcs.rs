--- conflicted
+++ resolved
@@ -19,26 +19,17 @@
 use crate::env::Runtime;
 #[cfg(not(feature = "std"))]
 use alloc::string::ToString;
-<<<<<<< HEAD
-use alloc::{string::String, vec};
-use codec::Encode;
-=======
 use alloc::{
     string::{FromUtf8Error, String},
     vec,
 };
->>>>>>> f48450dd
+use codec::Encode;
 use core::{
     convert::{TryFrom, TryInto},
     marker::PhantomData,
     slice::Iter,
 };
-<<<<<<< HEAD
 use gear_backend_common::{funcs, ExtErrorProcessor, IntoExtInfo};
-use gear_core::env::ExtCarrierWithError;
-=======
-use gear_backend_common::{funcs, IntoErrorCode, OnSuccessCode};
->>>>>>> f48450dd
 use gear_core::{
     env::{Ext, ExtCarrierWithError},
     ids::{MessageId, ProgramId},

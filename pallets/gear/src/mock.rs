--- conflicted
+++ resolved
@@ -268,6 +268,7 @@
 
     let processor = Processor::new()
         .block_info(block_info)
+        .allocations_config(allocations_config)
         .existential_deposit(existential_deposit)
         .origin(ProgramId::from_origin(source))
         .program_id(ProgramId::from_origin(dest))
@@ -279,33 +280,11 @@
         processor.process::<LazyPagesExt, SandboxEnvironment<_>>(
             Some(actor),
             dispatch.into_stored().into_incoming(initial_gas),
-<<<<<<< HEAD
-=======
-            block_info,
-            allocations_config,
-            existential_deposit,
-            ProgramId::from_origin(source),
-            ProgramId::from_origin(dest),
-            u64::MAX,
-            <Test as pallet_gear::Config>::OutgoingLimit::get(),
-            schedule.host_fn_weights.into_core(),
->>>>>>> a7bdd68e
         )
     } else {
         processor.process::<Ext, SandboxEnvironment<_>>(
             Some(actor),
             dispatch.into_stored().into_incoming(initial_gas),
-<<<<<<< HEAD
-=======
-            block_info,
-            allocations_config,
-            existential_deposit,
-            ProgramId::from_origin(source),
-            ProgramId::from_origin(dest),
-            u64::MAX,
-            <Test as pallet_gear::Config>::OutgoingLimit::get(),
-            schedule.host_fn_weights.into_core(),
->>>>>>> a7bdd68e
         )
     };
 

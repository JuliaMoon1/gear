--- conflicted
+++ resolved
@@ -337,22 +337,16 @@
             message_id
         );
 
-<<<<<<< HEAD
         if common::program_exists(dispatch.message.dest)
             || self
                 .marked_destinations
                 .contains(&ProgramId::from_origin(dispatch.message.dest))
         {
-            let _ =
-                T::GasHandler::split(message_id, dispatch.message.id, dispatch.message.gas_limit);
-=======
-        if common::program_exists(dispatch.message.dest) {
             let _ = T::GasHandler::split_with_value(
                 message_id,
                 dispatch.message.id,
                 dispatch.message.gas_limit,
             );
->>>>>>> d0e32ee3
             common::queue_dispatch(dispatch);
         } else {
             // Being placed into a user's mailbox means the end of a message life cycle.

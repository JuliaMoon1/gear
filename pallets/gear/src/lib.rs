// This file is part of Gear.

// Copyright (C) 2021-2022 Gear Technologies Inc.
// SPDX-License-Identifier: GPL-3.0-or-later WITH Classpath-exception-2.0

// This program is free software: you can redistribute it and/or modify
// it under the terms of the GNU General Public License as published by
// the Free Software Foundation, either version 3 of the License, or
// (at your option) any later version.

// This program is distributed in the hope that it will be useful,
// but WITHOUT ANY WARRANTY; without even the implied warranty of
// MERCHANTABILITY or FITNESS FOR A PARTICULAR PURPOSE. See the
// GNU General Public License for more details.

// You should have received a copy of the GNU General Public License
// along with this program. If not, see <https://www.gnu.org/licenses/>.

#![cfg_attr(not(feature = "std"), no_std)]
#![cfg_attr(feature = "runtime-benchmarks", recursion_limit = "512")]

extern crate alloc;

use alloc::string::ToString;

#[cfg(feature = "runtime-benchmarks")]
mod benchmarking;
mod ext;
mod schedule;

pub mod manager;
pub mod migration;
pub mod weights;

#[cfg(test)]
mod mock;

#[cfg(test)]
mod tests;

pub use crate::{
    manager::{ExtManager, HandleKind},
    pallet::*,
    schedule::{HostFnWeights, InstructionWeights, Limits, Schedule},
};
pub use weights::WeightInfo;

use common::{self, storage::*, CodeStorage};
use frame_support::{
    traits::{Currency, StorageVersion},
    weights::Weight,
};
use gear_backend_sandbox::SandboxEnvironment;
use gear_core::{
    code::{Code, CodeAndId, InstrumentedCode, InstrumentedCodeAndId},
    ids::{CodeId, MessageId, ProgramId},
    message::*,
    program::Program as NativeProgram,
};
use pallet_gas::Pallet as GasPallet;
use pallet_gear_messenger::Pallet as MessengerPallet;
use primitive_types::H256;
use scale_info::TypeInfo;
use sp_runtime::traits::UniqueSaturatedInto;
use sp_std::{convert::TryInto, fmt::Debug, prelude::*};

pub type Authorship<T> = pallet_authorship::Pallet<T>;

type BalanceOf<T> =
    <<T as Config>::Currency as Currency<<T as frame_system::Config>::AccountId>>::Balance;

use pallet_gear_program::Pallet as GearProgramPallet;

/// The current storage version.
const GEAR_STORAGE_VERSION: StorageVersion = StorageVersion::new(1);

pub trait DebugInfo {
    fn is_remap_id_enabled() -> bool;
    fn remap_id();
    fn do_snapshot();
    fn is_enabled() -> bool;
}

impl DebugInfo for () {
    fn is_remap_id_enabled() -> bool {
        false
    }
    fn remap_id() {}
    fn do_snapshot() {}
    fn is_enabled() -> bool {
        false
    }
}

#[frame_support::pallet]
pub mod pallet {
    use super::*;

    use crate::{
        ext::LazyPagesExt,
        manager::{ExtManager, HandleKind},
    };
    use alloc::format;
    use common::{
        self, lazy_pages, CodeMetadata, GasPrice, Origin, Program, ProgramState, ValueTree,
    };
    use core_processor::{
        common::{DispatchOutcome as CoreDispatchOutcome, ExecutableActor, JournalNote},
<<<<<<< HEAD
        configs::BlockInfo,
        Ext, Processor,
=======
        configs::{AllocationsConfig, BlockInfo},
        Ext,
>>>>>>> a7bdd68e
    };
    use frame_support::{
        dispatch::{DispatchError, DispatchResultWithPostInfo},
        pallet_prelude::*,
        traits::{BalanceStatus, Currency, Get, LockableCurrency, ReservableCurrency},
    };
    use frame_system::pallet_prelude::*;

    #[pallet::config]
    pub trait Config:
        frame_system::Config
        + pallet_authorship::Config
        + pallet_timestamp::Config
        + pallet_gear_program::Config<Currency = <Self as Config>::Currency>
        + pallet_gas::Config
        + pallet_gear_messenger::Config
    {
        /// Because this pallet emits events, it depends on the runtime's definition of an event.
        type Event: From<Event<Self>> + IsType<<Self as frame_system::Config>::Event>;

        /// Gas and value transfer currency
        type Currency: LockableCurrency<Self::AccountId> + ReservableCurrency<Self::AccountId>;

        /// Gas to Currency converter
        type GasPrice: GasPrice<Balance = BalanceOf<Self>>;

        /// Implementation of a ledger to account for gas creation and consumption
        type GasHandler: ValueTree<
            ExternalOrigin = H256,
            Key = H256,
            Balance = u64,
            Error = DispatchError,
        >;

        /// Weight information for extrinsics in this pallet.
        type WeightInfo: WeightInfo;

        /// Cost schedule and limits.
        #[pallet::constant]
        type Schedule: Get<Schedule<Self>>;

        /// The maximum amount of messages that can be produced in single run.
        #[pallet::constant]
        type OutgoingLimit: Get<u32>;

        /// The cost for a message to spend one block in the wait list
        #[pallet::constant]
        type WaitListFeePerBlock: Get<u64>;

        type DebugInfo: DebugInfo;

        type CodeStorage: CodeStorage;
    }

    #[pallet::pallet]
    #[pallet::storage_version(GEAR_STORAGE_VERSION)]
    #[pallet::without_storage_info]
    #[pallet::generate_store(pub(super) trait Store)]
    pub struct Pallet<T>(PhantomData<T>);

    #[pallet::event]
    #[pallet::generate_deposit(pub(super) fn deposit_event)]
    pub enum Event<T: Config> {
        /// Log event from the specific program.
        Log(StoredMessage),
        /// Program created and an init message enqueued.
        InitMessageEnqueued(MessageInfo),
        /// Program initialization error.
        InitFailure(MessageInfo, Reason),
        /// Program initialized.
        InitSuccess(MessageInfo),
        /// Dispatch message with a specific ID enqueued for processing.
        DispatchMessageEnqueued(MessageInfo),
        /// Dispatched message has resulted in an outcome
        MessageDispatched(DispatchOutcome),
        /// Some number of messages processed.
        // TODO: will be replaced by more comprehensive stats
        MessagesDequeued(u32),
        /// Value and gas has been claimed from a message in mailbox by the addressee
        ClaimedValueFromMailbox(H256),
        /// A message has been added to the wait list
        AddedToWaitList(StoredDispatch),
        /// A message has been removed from the wait list
        RemovedFromWaitList(H256),
        /// Program code with a calculated code hash is saved to the storage
        CodeSaved(H256),
        /// Pallet associated storage has been wiped.
        DatabaseWiped,
        /// Message was not executed
        MessageNotExecuted(H256),
    }

    // Gear pallet error.
    #[pallet::error]
    pub enum Error<T> {
        /// Not enough balance to reserve.
        ///
        /// Usually occurs when gas_limit specified is such that origin account can't afford the message.
        NotEnoughBalanceForReserve,
        /// Gas limit too high.
        ///
        /// Occurs when an extrinsic's declared `gas_limit` is greater than a block's maximum gas limit.
        GasLimitTooHigh,
        /// Program already exists.
        ///
        /// Occurs if a program with some specific program id already exists in program storage.
        ProgramAlreadyExists,
        /// No message in the mailbox.
        ///
        /// The user tried to reply on message that was not found in his personal mailbox.
        NoMessageInMailbox,
        /// Program is terminated
        ///
        /// Program init ended up with failure, so such message destination is unavailable anymore
        ProgramIsTerminated,
        /// Message gas tree is not found.
        ///
        /// When message claimed from mailbox has a corrupted or non-extant gas tree associated.
        NoMessageTree,
        /// Code already exists
        ///
        /// Occurs when trying to save to storage a program code, that has been saved there.
        CodeAlreadyExists,
        /// The code supplied to `submit_code` or `submit_program` exceeds the limit specified in the
        /// current schedule.
        CodeTooLarge,
        /// Failed to create a program.
        FailedToConstructProgram,
        /// Value doesnt cover ExistenceDeposit
        ValueLessThanMinimal,
        /// Unable to intrument program code
        GasInstrumentationFailed,
        /// No code could be found at the supplied code hash.
        CodeNotFound,
        /// Messages storage corrupted.
        MessagesStorageCorrupted,
    }

    #[derive(Debug, Encode, Decode, Clone, PartialEq, TypeInfo)]
    pub enum Reason {
        Error,
        ValueTransfer,
        Dispatch(Vec<u8>),
    }

    #[derive(Debug, Encode, Decode, Clone, PartialEq, TypeInfo)]
    pub enum ExecutionResult {
        Success,
        Failure(Vec<u8>),
    }

    #[derive(Debug, Encode, Decode, Clone, PartialEq, TypeInfo)]
    pub struct DispatchOutcome {
        pub message_id: H256,
        pub outcome: ExecutionResult,
    }

    #[derive(Debug, Encode, Decode, Clone, PartialEq, TypeInfo)]
    pub struct MessageInfo {
        pub message_id: H256,
        pub program_id: H256,
        pub origin: H256,
    }

    #[pallet::storage]
    #[pallet::getter(fn mailbox)]
    pub type Mailbox<T: Config> =
        StorageDoubleMap<_, Identity, T::AccountId, Identity, MessageId, StoredMessage>;

    #[pallet::hooks]
    impl<T: Config> Hooks<BlockNumberFor<T>> for Pallet<T>
    where
        T::AccountId: Origin,
    {
        fn on_runtime_upgrade() -> Weight {
            log::debug!(target: "runtime::gear::hooks", "🚧 Runtime upgrade");

            Weight::MAX
        }

        /// Initialization
        fn on_initialize(bn: BlockNumberFor<T>) -> Weight {
            log::debug!(target: "runtime::gear::hooks", "🚧 Initialization of block #{:?}", bn);

            0
        }

        /// Finalization
        fn on_finalize(bn: BlockNumberFor<T>) {
            log::debug!(target: "runtime::gear::hooks", "🚧 Finalization of block #{:?}", bn);
        }

        /// Queue processing occurs after all normal extrinsics in the block
        ///
        /// There should always remain enough weight for this hook to be invoked
        fn on_idle(bn: BlockNumberFor<T>, remaining_weight: Weight) -> Weight {
            log::debug!(
                target: "runtime::gear::hooks",
                "🚧 Queue processing of block #{:?} with weight='{:?}'",
                bn,
                remaining_weight,
            );

            log::debug!(
                target: "runtime::gear",
                "{} of weight remains in block {:?} after normal extrinsics have been processed",
                remaining_weight,
                bn,
            );

            // Adjust the block gas allowance based on actual remaining weight
            GasPallet::<T>::update_gas_allowance(
                remaining_weight.saturating_sub(T::DbWeight::get().writes(1)),
            );

            let weight = T::DbWeight::get().writes(1);
            weight.saturating_add(Self::process_queue())
        }
    }

    impl<T: Config> Pallet<T>
    where
        T::AccountId: Origin,
    {
        /// Submit program for benchmarks which does not check nor instrument the code.
        #[cfg(feature = "runtime-benchmarks")]
        pub fn submit_program_raw(
            origin: OriginFor<T>,
            code: Vec<u8>,
            salt: Vec<u8>,
            init_payload: Vec<u8>,
            gas_limit: u64,
            value: BalanceOf<T>,
        ) -> DispatchResultWithPostInfo {
            let who = ensure_signed(origin)?;

            let schedule = T::Schedule::get();

            let module = wasm_instrument::parity_wasm::deserialize_buffer(&code).map_err(|e| {
                log::debug!("Code failed to load: {:?}", e);
                Error::<T>::FailedToConstructProgram
            })?;

            let code = Code::new_raw(code, schedule.instruction_weights.version, Some(module))
                .map_err(|e| {
                    log::debug!("Code failed to load: {:?}", e);
                    Error::<T>::FailedToConstructProgram
                })?;

            let code_and_id = CodeAndId::new(code);
            let code_id = code_and_id.code_id();

            let packet = InitPacket::new_with_gas(
                code_id,
                salt,
                init_payload,
                gas_limit,
                value.unique_saturated_into(),
            );

            let program_id = packet.destination();
            let id = program_id.into_origin();
            // Make sure there is no program with such id in program storage
            ensure!(
                !GearProgramPallet::<T>::program_exists(id),
                Error::<T>::ProgramAlreadyExists
            );

            let reserve_fee = T::GasPrice::gas_price(gas_limit);

            // First we reserve enough funds on the account to pay for `gas_limit`
            // and to transfer declared value.
            <T as Config>::Currency::reserve(&who, reserve_fee + value)
                .map_err(|_| Error::<T>::NotEnoughBalanceForReserve)?;

            let origin = who.into_origin();

            // By that call we follow the guarantee that we have in `Self::submit_code` -
            // if there's code in storage, there's also metadata for it.
            if let Ok(code_hash) = Self::set_code_with_metadata(code_and_id, origin) {
                Self::deposit_event(Event::CodeSaved(code_hash));
            }

            let message_id = Self::next_message_id(origin).into_origin();

            ExtManager::<T>::default().set_program(program_id, code_id, message_id);

            let _ =
                T::GasHandler::create(origin, message_id, packet.gas_limit().expect("Can't fail"));

            let message = InitMessage::from_packet(MessageId::from_origin(message_id), packet);
            let dispatch = message
                .into_dispatch(ProgramId::from_origin(origin))
                .into_stored();

            <MessengerPallet<T> as Messenger>::Queue::push_back(dispatch)
                .map_err(|_| "Unable to push message")?;

            Self::deposit_event(Event::InitMessageEnqueued(MessageInfo {
                message_id,
                program_id: id,
                origin,
            }));

            Ok(().into())
        }

        // Messages have only two options to be inserted in mailbox:
        // 1. While message processing called `gr_wait`.
        // 2. While message addressed to program, that hadn't finished it's initialization.
        //
        // This means that program always exists in storage in active or terminated status.
        //
        // We also remove messages from mailbox for cases of out of rent (in `pallet-usage`)
        // and once program initialized or failed it's inititalization.
        pub fn insert_to_mailbox(user: H256, message: StoredMessage) {
            let user_id = &<T::AccountId as Origin>::from_origin(user);

            <Mailbox<T>>::insert(user_id, message.id(), message);
        }

        pub fn remove_from_mailbox(user: H256, message_id: H256) -> Option<StoredMessage> {
            let user_id = &<T::AccountId as Origin>::from_origin(user);
            let message_id = MessageId::from_origin(message_id);

            <Mailbox<T>>::take(user_id, message_id)
        }

        pub fn remove_and_claim_from_mailbox(
            user_id: &T::AccountId,
            message_id: H256,
        ) -> Result<StoredMessage, DispatchError> {
            let message = Self::remove_from_mailbox(user_id.clone().into_origin(), message_id)
                .ok_or(Error::<T>::NoMessageInMailbox)?;

            if message.value() > 0 {
                // Assuming the programs has enough balance
                <T as Config>::Currency::repatriate_reserved(
                    &<T::AccountId as Origin>::from_origin(message.source().into_origin()),
                    user_id,
                    message.value().unique_saturated_into(),
                    BalanceStatus::Free,
                )?;
            }

            Ok(message)
        }

        pub fn get_gas_spent(
            source: H256,
            kind: HandleKind,
            payload: Vec<u8>,
            value: u128,
        ) -> Result<u64, Vec<u8>> {
            let schedule = T::Schedule::get();
            let mut ext_manager = ExtManager::<T>::default();

            let bn: u64 = <frame_system::Pallet<T>>::block_number().unique_saturated_into();
            let root_message_id = MessageId::from(bn).into_origin();

            let dispatch = match kind {
                HandleKind::Init(ref code) => {
                    let program_id = ProgramId::generate(CodeId::generate(code), b"gas_spent_salt");

                    let schedule = T::Schedule::get();
                    let code = Code::try_new(
                        code.clone(),
                        schedule.instruction_weights.version,
                        |module| schedule.rules(module),
                    )
                    .map_err(|_| b"Code failed to load: {}".to_vec())?;

                    let code_and_id = CodeAndId::new(code);
                    let code_id = code_and_id.code_id();

                    let _ = Self::set_code_with_metadata(code_and_id, source);

                    ExtManager::<T>::default().set_program(program_id, code_id, root_message_id);

                    Dispatch::new(
                        DispatchKind::Init,
                        Message::new(
                            MessageId::from_origin(root_message_id),
                            ProgramId::from_origin(source),
                            program_id,
                            payload,
                            Some(u64::MAX),
                            value,
                            None,
                        ),
                    )
                }
                HandleKind::Handle(dest) => Dispatch::new(
                    DispatchKind::Handle,
                    Message::new(
                        MessageId::from_origin(root_message_id),
                        ProgramId::from_origin(source),
                        ProgramId::from_origin(dest),
                        payload,
                        Some(u64::MAX),
                        value,
                        None,
                    ),
                ),
                HandleKind::Reply(msg_id, exit_code) => {
                    let msg = Self::remove_from_mailbox(source, msg_id).ok_or_else(|| {
                        b"Internal error: unable to find message in mailbox".to_vec()
                    })?;
                    Dispatch::new(
                        DispatchKind::Reply,
                        Message::new(
                            MessageId::from_origin(root_message_id),
                            ProgramId::from_origin(source),
                            msg.source(),
                            payload,
                            Some(u64::MAX),
                            value,
                            Some((msg.id(), exit_code)),
                        ),
                    )
                }
            };

            let initial_gas = <T as pallet_gas::Config>::BlockGasLimit::get();
            T::GasHandler::create(source.into_origin(), root_message_id, initial_gas)
                .map_err(|_| b"Internal error: unable to create gas handler".to_vec())?;

            let dispatch = dispatch.into_stored();

            <MessengerPallet<T> as Messenger>::Queue::clear()
                .map_err(|_| b"Failed to clear MQ".to_vec())?;

            <MessengerPallet<T> as Messenger>::Queue::push_back(dispatch)
                .map_err(|_| b"Messages storage corrupted".to_vec())?;

            let block_info = BlockInfo {
                height: <frame_system::Pallet<T>>::block_number().unique_saturated_into(),
                timestamp: <pallet_timestamp::Pallet<T>>::get().unique_saturated_into(),
            };

            let existential_deposit =
                <T as Config>::Currency::minimum_balance().unique_saturated_into();

            let mut max_gas_spent = 0;

            while let Some(queued_dispatch) = <MessengerPallet<T> as Messenger>::Queue::pop_front()
                .map_err(|_| b"MQ storage corrupted".to_vec())?
            {
                let actor_id = queued_dispatch.destination();

                let lazy_pages_enabled =
                    cfg!(feature = "lazy-pages") && lazy_pages::try_to_enable_lazy_pages();

                let actor = ext_manager
                    .get_executable_actor(actor_id.into_origin(), !lazy_pages_enabled)
                    .ok_or_else(|| b"Program not found in the storage".to_vec())?;

<<<<<<< HEAD
                let processor = Processor::new()
                    .block_info(block_info)
                    .existential_deposit(existential_deposit)
                    .origin(ProgramId::from_origin(source))
                    .program_id(actor_id)
                    .outgoing_limit(T::OutgoingLimit::get())
                    .host_fn_weights(schedule.host_fn_weights.clone().into_core())
                    .forbidden_funcs(vec!["gr_gas_available"]);
=======
                let allocations_config = AllocationsConfig {
                    max_pages: gear_core::memory::WasmPageNumber(schedule.limits.memory_pages),
                    init_cost: schedule.memory_weights.initial_cost,
                    alloc_cost: schedule.memory_weights.allocation_cost,
                    mem_grow_cost: schedule.memory_weights.grow_cost,
                    load_page_cost: schedule.memory_weights.load_cost,
                };
>>>>>>> a7bdd68e

                let journal = if lazy_pages_enabled {
                    processor.process::<LazyPagesExt, SandboxEnvironment<_>>(
                        Some(actor),
                        queued_dispatch.into_incoming(initial_gas),
<<<<<<< HEAD
=======
                        block_info,
                        allocations_config,
                        existential_deposit,
                        ProgramId::from_origin(source),
                        actor_id,
                        u64::MAX,
                        T::OutgoingLimit::get(),
                        schedule.host_fn_weights.clone().into_core(),
>>>>>>> a7bdd68e
                    )
                } else {
                    processor.process::<Ext, SandboxEnvironment<_>>(
                        Some(actor),
                        queued_dispatch.into_incoming(initial_gas),
<<<<<<< HEAD
=======
                        block_info,
                        allocations_config,
                        existential_deposit,
                        ProgramId::from_origin(source),
                        actor_id,
                        u64::MAX,
                        T::OutgoingLimit::get(),
                        schedule.host_fn_weights.clone().into_core(),
>>>>>>> a7bdd68e
                    )
                };

                core_processor::handle_journal(journal.clone(), &mut ext_manager);

                let remaining_gas = T::GasHandler::get_limit(root_message_id)
                    .map_err(|_| {
                        b"Internal error: unable to get gas limit after execution".to_vec()
                    })?
                    .ok_or_else(|| {
                        b"Internal error: unable to get gas limit after execution".to_vec()
                    })?;

                // TODO: Check whether we charge gas fee for submitting code after #646
                for note in journal {
                    match note {
                        JournalNote::SendDispatch { .. }
                        | JournalNote::WaitDispatch(..)
                        | JournalNote::MessageConsumed(..) => {
                            let gas_spent = initial_gas.saturating_sub(remaining_gas);
                            if gas_spent > max_gas_spent {
                                max_gas_spent = gas_spent;
                            }
                        }
                        JournalNote::MessageDispatched(CoreDispatchOutcome::MessageTrap {
                            trap,
                            ..
                        }) => {
                            return Err(format!(
                                "Program terminated with a trap: {}",
                                trap.unwrap_or_else(|| "No reason".to_string())
                            )
                            .into_bytes());
                        }
                        _ => (),
                    }
                }
            }

            Ok(max_gas_spent)
        }

        /// Returns true if a program has been successfully initialized
        pub fn is_initialized(program_id: H256) -> bool {
            common::get_program(program_id)
                .map(|p| p.is_initialized())
                .unwrap_or(false)
        }

        /// Returns true if a program has terminated status
        pub fn is_terminated(program_id: H256) -> bool {
            common::get_program(program_id)
                .map(|p| p.is_terminated())
                .unwrap_or(false)
        }

        /// Returns MessageId for newly created user message.
        pub fn next_message_id(user_id: H256) -> H256 {
            let nonce = <MessengerPallet<T> as Messenger>::Sent::get();
            <MessengerPallet<T> as Messenger>::Sent::increase();
            let block_number = <frame_system::Pallet<T>>::block_number().unique_saturated_into();
            let user_id = ProgramId::from_origin(user_id);

            MessageId::generate_from_user(block_number, user_id, nonce.into()).into_origin()
        }

        /// Message Queue processing.
        ///
        /// Can emit the following events:
        /// - `InitSuccess(MessageInfo)` when initialization message is processed successfully;
        /// - `InitFailure(MessageInfo, Reason)` when initialization message fails;
        /// - `Log(Message)` when a dispatched message spawns other messages (including replies);
        /// - `MessageDispatched(H256)` when a dispatch message has been processed with some outcome.
        pub fn process_queue() -> Weight {
            let mut ext_manager = ExtManager::<T>::default();

            let weight = GasPallet::<T>::gas_allowance() as Weight;

            let block_info = BlockInfo {
                height: <frame_system::Pallet<T>>::block_number().unique_saturated_into(),
                timestamp: <pallet_timestamp::Pallet<T>>::get().unique_saturated_into(),
            };

            let existential_deposit =
                <T as Config>::Currency::minimum_balance().unique_saturated_into();

            if T::DebugInfo::is_remap_id_enabled() {
                T::DebugInfo::remap_id();
            }

            while <MessengerPallet<T> as Messenger>::QueueProcessing::allowed() {
                if let Some(dispatch) = <MessengerPallet<T> as Messenger>::Queue::pop_front()
                    .unwrap_or_else(|e| unreachable!("Message queue corrupted! {:?}", e))
                {
                    let msg_id = dispatch.id().into_origin();
                    let gas_limit: u64;
                    match T::GasHandler::get_limit(msg_id) {
                        Ok(maybe_limit) => {
                            if let Some(limit) = maybe_limit {
                                gas_limit = limit;
                            } else {
                                log::debug!(
                                    target: "essential",
                                    "No gas handler for message: {:?} to {:?}",
                                    dispatch.id(),
                                    dispatch.destination(),
                                );

                                <MessengerPallet<T> as Messenger>::Queue::push_back(dispatch)
                                    .unwrap_or_else(|e| {
                                        unreachable!("Message queue corrupted! {:?}", e)
                                    });

                                // Since we requeue the message without GasHandler we have to take
                                // into account that there can left only such messages in the queue.
                                // So stop processing when there is not enough gas/weight.
                                let consumed =
                                    T::DbWeight::get().reads(1) + T::DbWeight::get().writes(1);

                                GasPallet::<T>::decrease_gas_allowance(consumed);

                                if GasPallet::<T>::gas_allowance() < consumed {
                                    break;
                                }

                                continue;
                            };
                        }
                        Err(_err) => {
                            // We only can get an error here if the gas tree is invalidated
                            // TODO: handle appropriately
                            unreachable!("Can never happen unless gas tree corrupted");
                        }
                    };

                    log::debug!(
                        "QueueProcessing message: {:?} to {:?} / gas_limit: {}, gas_allowance: {}",
                        dispatch.id(),
                        dispatch.destination(),
                        gas_limit,
                        GasPallet::<T>::gas_allowance(),
                    );

                    let schedule = T::Schedule::get();
                    let lazy_pages_enabled =
                        cfg!(feature = "lazy-pages") && lazy_pages::try_to_enable_lazy_pages();
                    let program_id = dispatch.destination();
                    let current_message_id = dispatch.id();
                    let maybe_message_reply = dispatch.reply();

                    let maybe_active_actor = if let Some(maybe_active_program) =
                        common::get_program(program_id.into_origin())
                    {
                        // Check whether message should be added to the wait list
                        if let Program::Active(prog) = maybe_active_program {
                            let schedule = T::Schedule::get();
                            let code_id = CodeId::from_origin(prog.code_hash);
                            let code = if let Some(code) = T::CodeStorage::get_code(code_id) {
                                if code.instruction_weights_version()
                                    == schedule.instruction_weights.version
                                {
                                    code
                                } else if let Ok(code) = Self::reinstrument_code(code_id, &schedule)
                                {
                                    // todo: charge for code instrumenting
                                    code
                                } else {
                                    // todo: mark code as unable for instrument to skip next time
                                    continue;
                                }
                            } else {
                                log::debug!(
                                    "Code '{:?}' not found for program '{:?}'",
                                    code_id,
                                    program_id
                                );

                                continue;
                            };

                            let is_for_wait_list = maybe_message_reply.is_none()
                                && matches!(prog.state, ProgramState::Uninitialized {message_id} if message_id != current_message_id.into_origin());
                            if is_for_wait_list {
                                Self::deposit_event(Event::AddedToWaitList(dispatch.clone()));
                                common::waiting_init_append_message_id(
                                    program_id.into_origin(),
                                    current_message_id.into_origin(),
                                );
                                common::insert_waiting_message(
                                    program_id.into_origin(),
                                    current_message_id.into_origin(),
                                    dispatch,
                                    block_info.height,
                                );

                                continue;
                            }

                            let program = NativeProgram::from_parts(
                                program_id,
                                code,
                                prog.allocations,
                                matches!(prog.state, ProgramState::Initialized),
                            );

                            let balance = <T as Config>::Currency::free_balance(
                                &<T::AccountId as Origin>::from_origin(program_id.into_origin()),
                            )
                            .unique_saturated_into();

                            let pages_data = if lazy_pages_enabled {
                                Default::default()
                            } else {
                                common::get_program_data_for_pages(
                                    program_id.into_origin(),
                                    prog.pages_with_data.iter(),
                                )
                            };

                            Some(ExecutableActor {
                                program,
                                balance,
                                pages_data,
                            })
                        } else {
                            log::debug!("Program '{:?}' is not active", program_id,);
                            None
                        }
                    } else {
                        None
                    };

                    let origin = match <T as Config>::GasHandler::get_origin(msg_id) {
                        Ok(maybe_origin) => {
                            // NOTE: intentional expect.
                            // Given gas tree is valid, a node with such id exists and has origin
                            maybe_origin.expect(
                                "Gas node is guaranteed to exist for the key due to earlier checks",
                            )
                        }
                        Err(_err) => {
                            // Error can only be due to invalid gas tree
                            // TODO: handle appropriately
                            unreachable!("Can never happen unless gas tree corrupted");
                        }
                    };

                    let allocations_config = AllocationsConfig {
                        max_pages: gear_core::memory::WasmPageNumber(schedule.limits.memory_pages),
                        init_cost: schedule.memory_weights.initial_cost,
                        alloc_cost: schedule.memory_weights.allocation_cost,
                        mem_grow_cost: schedule.memory_weights.grow_cost,
                        load_page_cost: schedule.memory_weights.load_cost,
                    };

                    let journal = if lazy_pages_enabled {
                        core_processor::process::<LazyPagesExt, SandboxEnvironment<_>>(
                            maybe_active_actor,
                            dispatch.into_incoming(gas_limit),
                            block_info,
                            allocations_config,
                            existential_deposit,
                            ProgramId::from_origin(origin),
                            program_id,
                            GasPallet::<T>::gas_allowance(),
                            T::OutgoingLimit::get(),
                            schedule.host_fn_weights.into_core(),
                        )
                    } else {
                        core_processor::process::<Ext, SandboxEnvironment<_>>(
                            maybe_active_actor,
                            dispatch.into_incoming(gas_limit),
                            block_info,
                            allocations_config,
                            existential_deposit,
                            ProgramId::from_origin(origin),
                            program_id,
                            GasPallet::<T>::gas_allowance(),
                            T::OutgoingLimit::get(),
                            schedule.host_fn_weights.into_core(),
                        )
                    };

                    core_processor::handle_journal(journal, &mut ext_manager);

                    if T::DebugInfo::is_enabled() {
                        T::DebugInfo::do_snapshot();
                    }

                    if T::DebugInfo::is_remap_id_enabled() {
                        T::DebugInfo::remap_id();
                    }
                } else {
                    break;
                }
            }

            let total_handled = <MessengerPallet<T> as Messenger>::Dequeued::get();

            if total_handled > 0 {
                Self::deposit_event(Event::MessagesDequeued(total_handled));
            }

            weight.saturating_sub(GasPallet::<T>::gas_allowance())
        }

        /// Sets `code` and metadata, if code doesn't exist in storage.
        ///
        /// On success returns Blake256 hash of the `code`. If code already
        /// exists (*so, metadata exists as well*), returns unit `CodeAlreadyExists` error.
        ///
        /// # Note
        /// Code existence in storage means that metadata is there too.
        pub(crate) fn set_code_with_metadata(
            code_and_id: CodeAndId,
            who: H256,
        ) -> Result<H256, Error<T>> {
            let hash: H256 = code_and_id.code_id().into_origin();

            let metadata = {
                let block_number =
                    <frame_system::Pallet<T>>::block_number().unique_saturated_into();
                CodeMetadata::new(who, block_number)
            };

            T::CodeStorage::add_code(code_and_id, metadata)
                .map_err(|_| Error::<T>::CodeAlreadyExists)?;

            Ok(hash)
        }

        pub(crate) fn reinstrument_code(
            code_id: CodeId,
            schedule: &Schedule<T>,
        ) -> Result<InstrumentedCode, DispatchError> {
            let original_code =
                T::CodeStorage::get_original_code(code_id).ok_or(Error::<T>::CodeNotFound)?;
            let code = Code::try_new(
                original_code,
                schedule.instruction_weights.version,
                |module| schedule.rules(module),
            )
            .map_err(|e| {
                log::debug!("Code failed to load: {:?}", e);
                Error::<T>::FailedToConstructProgram
            })?;

            let code_and_id = CodeAndId::from_parts_unchecked(code, code_id);
            let code_and_id = InstrumentedCodeAndId::from(code_and_id);
            T::CodeStorage::update_code(code_and_id.clone());

            Ok(code_and_id.into_parts().0)
        }
    }

    #[pallet::call]
    impl<T: Config> Pallet<T>
    where
        T::AccountId: Origin,
    {
        /// Saves program `code` in storage.
        ///
        /// The extrinsic was created to provide _deploy program from program_ functionality.
        /// Anyone who wants to define a "factory" logic in program should first store the code and metadata for the "child"
        /// program in storage. So the code for the child will be initialized by program initialization request only if it exists in storage.
        ///
        /// More precisely, the code and its metadata are actually saved in the storage under the hash of the `code`. The code hash is computed
        /// as Blake256 hash. At the time of the call the `code` hash should not be in the storage. If it was stored previously, call will end up
        /// with an `CodeAlreadyExists` error. In this case user can be sure, that he can actually use the hash of his program's code bytes to define
        /// "program factory" logic in his program.
        ///
        /// Parameters
        /// - `code`: wasm code of a program as a byte vector.
        ///
        /// Emits the following events:
        /// - `SavedCode(H256)` - when the code is saved in storage.
        #[pallet::weight(
            <T as Config>::WeightInfo::submit_code(code.len() as u32)
        )]
        #[frame_support::transactional]
        pub fn submit_code(origin: OriginFor<T>, code: Vec<u8>) -> DispatchResultWithPostInfo {
            let who = ensure_signed(origin)?;

            let schedule = T::Schedule::get();

            ensure!(
                code.len() as u32 <= schedule.limits.code_len,
                Error::<T>::CodeTooLarge
            );

            let code = Code::try_new(code, schedule.instruction_weights.version, |module| {
                schedule.rules(module)
            })
            .map_err(|e| {
                log::debug!("Code failed to load: {:?}", e);
                Error::<T>::FailedToConstructProgram
            })?;

            ensure!(
                code.code().len() as u32 <= schedule.limits.code_len,
                Error::<T>::CodeTooLarge
            );

            let code_hash = Self::set_code_with_metadata(CodeAndId::new(code), who.into_origin())?;

            Self::deposit_event(Event::CodeSaved(code_hash));

            Ok(().into())
        }

        /// Creates program initialization request (message), that is scheduled to be run in the same block.
        ///
        /// There are no guarantees that initialization message will be run in the same block due to block
        /// gas limit restrictions. For example, when it will be the message's turn, required gas limit for it
        /// could be more than remaining block gas limit. Therefore, the message processing will be postponed
        /// until the next block.
        ///
        /// `ProgramId` is computed as Blake256 hash of concatenated bytes of `code` + `salt`. (todo #512 `code_hash` + `salt`)
        /// Such `ProgramId` must not exist in the Program Storage at the time of this call.
        ///
        /// There is the same guarantee here as in `submit_code`. That is, future program's
        /// `code` and metadata are stored before message was added to the queue and processed.
        ///
        /// The origin must be Signed and the sender must have sufficient funds to pay
        /// for `gas` and `value` (in case the latter is being transferred).
        ///
        /// Parameters:
        /// - `code`: wasm code of a program as a byte vector.
        /// - `salt`: randomness term (a seed) to allow programs with identical code
        ///   to be created independently.
        /// - `init_payload`: encoded parameters of the wasm module `init` function.
        /// - `gas_limit`: maximum amount of gas the program can spend before it is halted.
        /// - `value`: balance to be transferred to the program once it's been created.
        ///
        /// Emits the following events:
        /// - `InitMessageEnqueued(MessageInfo)` when init message is placed in the queue.
        ///
        /// # Note
        /// Faulty (uninitialized) programs still have a valid addresses (program ids) that can deterministically be derived on the
        /// caller's side upfront. It means that if messages are sent to such an address, they might still linger in the queue.
        ///
        /// In order to mitigate the risk of users' funds being sent to an address,
        /// where a valid program should have resided, while it's not,
        /// such "failed-to-initialize" programs are not silently deleted from the
        /// program storage but rather marked as "ghost" programs.
        /// Ghost program can be removed by their original author via an explicit call.
        /// The funds stored by a ghost program will be release to the author once the program
        /// has been removed.
        #[pallet::weight(
            <T as Config>::WeightInfo::submit_program(code.len() as u32, salt.len() as u32)
        )]
        #[frame_support::transactional]
        pub fn submit_program(
            origin: OriginFor<T>,
            code: Vec<u8>,
            salt: Vec<u8>,
            init_payload: Vec<u8>,
            gas_limit: u64,
            value: BalanceOf<T>,
        ) -> DispatchResultWithPostInfo {
            let who = ensure_signed(origin)?;

            // Check that provided `gas_limit` value does not exceed the block gas limit
            ensure!(
                gas_limit <= <T as pallet_gas::Config>::BlockGasLimit::get(),
                Error::<T>::GasLimitTooHigh
            );

            let schedule = T::Schedule::get();

            ensure!(
                code.len() as u32 <= schedule.limits.code_len,
                Error::<T>::CodeTooLarge
            );

            let code = Code::try_new(code, schedule.instruction_weights.version, |module| {
                schedule.rules(module)
            })
            .map_err(|e| {
                log::debug!("Code failed to load: {:?}", e);
                Error::<T>::FailedToConstructProgram
            })?;

            ensure!(
                code.code().len() as u32 <= schedule.limits.code_len,
                Error::<T>::CodeTooLarge
            );

            let code_and_id = CodeAndId::new(code);

            let packet = InitPacket::new_with_gas(
                code_and_id.code_id(),
                salt,
                init_payload,
                gas_limit,
                value.unique_saturated_into(),
            );

            let program_id = packet.destination();
            let id = program_id.into_origin();
            // Make sure there is no program with such id in program storage
            ensure!(
                !GearProgramPallet::<T>::program_exists(id),
                Error::<T>::ProgramAlreadyExists
            );

            let reserve_fee = T::GasPrice::gas_price(gas_limit);

            // First we reserve enough funds on the account to pay for `gas_limit`
            // and to transfer declared value.
            <T as Config>::Currency::reserve(&who, reserve_fee + value)
                .map_err(|_| Error::<T>::NotEnoughBalanceForReserve)?;

            let origin = who.into_origin();

            let code_id = code_and_id.code_id();

            // By that call we follow the guarantee that we have in `Self::submit_code` -
            // if there's code in storage, there's also metadata for it.
            if let Ok(code_hash) = Self::set_code_with_metadata(code_and_id, origin) {
                Self::deposit_event(Event::CodeSaved(code_hash));
            }

            let message_id = Self::next_message_id(origin).into_origin();

            ExtManager::<T>::default().set_program(program_id, code_id, message_id);

            let _ =
                T::GasHandler::create(origin, message_id, packet.gas_limit().expect("Can't fail"));

            let message = InitMessage::from_packet(MessageId::from_origin(message_id), packet);
            let dispatch = message
                .into_dispatch(ProgramId::from_origin(origin))
                .into_stored();

            <MessengerPallet<T> as Messenger>::Queue::push_back(dispatch)
                .map_err(|_| Error::<T>::MessagesStorageCorrupted)?;

            Self::deposit_event(Event::InitMessageEnqueued(MessageInfo {
                message_id,
                program_id: id,
                origin,
            }));

            Ok(().into())
        }

        /// Sends a message to a program or to another account.
        ///
        /// The origin must be Signed and the sender must have sufficient funds to pay
        /// for `gas` and `value` (in case the latter is being transferred).
        ///
        /// To avoid an undefined behavior a check is made that the destination address
        /// is not a program in uninitialized state. If the opposite holds true,
        /// the message is not enqueued for processing.
        ///
        /// Parameters:
        /// - `destination`: the message destination.
        /// - `payload`: in case of a program destination, parameters of the `handle` function.
        /// - `gas_limit`: maximum amount of gas the program can spend before it is halted.
        /// - `value`: balance to be transferred to the program once it's been created.
        ///
        /// Emits the following events:
        /// - `DispatchMessageEnqueued(MessageInfo)` when dispatch message is placed in the queue.
        #[frame_support::transactional]
        #[pallet::weight(<T as Config>::WeightInfo::send_message(payload.len() as u32))]
        pub fn send_message(
            origin: OriginFor<T>,
            destination: H256,
            payload: Vec<u8>,
            gas_limit: u64,
            value: BalanceOf<T>,
        ) -> DispatchResultWithPostInfo {
            let who = ensure_signed(origin)?;

            let numeric_value: u128 = value.unique_saturated_into();
            let minimum: u128 = <T as Config>::Currency::minimum_balance().unique_saturated_into();

            // Check that provided `gas_limit` value does not exceed the block gas limit
            ensure!(
                gas_limit <= <T as pallet_gas::Config>::BlockGasLimit::get(),
                Error::<T>::GasLimitTooHigh
            );

            // Check that provided `value` equals 0 or greater than existential deposit
            ensure!(
                0 == numeric_value || numeric_value >= minimum,
                Error::<T>::ValueLessThanMinimal
            );

            ensure!(
                !Self::is_terminated(destination),
                Error::<T>::ProgramIsTerminated
            );

            // Message is not guaranteed to be executed, that's why value is not immediately transferred.
            // That's because destination can fail to be initialized, while this dispatch message is next
            // in the queue.
            <T as Config>::Currency::reserve(&who, value.unique_saturated_into())
                .map_err(|_| Error::<T>::NotEnoughBalanceForReserve)?;

            let origin = who.clone().into_origin();

            let message_id = Self::next_message_id(origin);
            let packet = HandlePacket::new_with_gas(
                ProgramId::from_origin(destination),
                payload,
                gas_limit,
                value.unique_saturated_into(),
            );
            let message = HandleMessage::from_packet(MessageId::from_origin(message_id), packet);

            if GearProgramPallet::<T>::program_exists(destination) {
                let gas_limit_reserve = T::GasPrice::gas_price(gas_limit);

                // First we reserve enough funds on the account to pay for `gas_limit`
                <T as Config>::Currency::reserve(&who, gas_limit_reserve)
                    .map_err(|_| Error::<T>::NotEnoughBalanceForReserve)?;

                let origin = who.into_origin();
                let _ = T::GasHandler::create(origin, message_id.into_origin(), gas_limit);

                <MessengerPallet<T> as Messenger>::Queue::push_back(
                    message.into_stored_dispatch(ProgramId::from_origin(origin)),
                )
                .map_err(|_| Error::<T>::MessagesStorageCorrupted)?;

                Self::deposit_event(Event::DispatchMessageEnqueued(MessageInfo {
                    message_id: message_id.into_origin(),
                    origin,
                    program_id: destination,
                }));
            } else {
                // Message in mailbox is not meant for any processing, hence 0 gas limit
                // and no gas tree needs to be created
                let origin = who.into_origin();
                let message = message.into_stored(ProgramId::from_origin(origin));
                Self::insert_to_mailbox(destination.into_origin(), message.clone());
                Self::deposit_event(Event::Log(message));
            }

            Ok(().into())
        }

        /// Sends a reply message.
        ///
        /// The origin must be Signed and the sender must have sufficient funds to pay
        /// for `gas` and `value` (in case the latter is being transferred).
        ///
        /// Parameters:
        /// - `reply_to_id`: the original message id.
        /// - `payload`: data expected by the original sender.
        /// - `gas_limit`: maximum amount of gas the program can spend before it is halted.
        /// - `value`: balance to be transferred to the program once it's been created.
        ///
        /// - `DispatchMessageEnqueued(H256)` when dispatch message is placed in the queue.
        #[frame_support::transactional]
        #[pallet::weight(<T as Config>::WeightInfo::send_reply(payload.len() as u32))]
        pub fn send_reply(
            origin: OriginFor<T>,
            reply_to_id: H256,
            payload: Vec<u8>,
            gas_limit: u64,
            value: BalanceOf<T>,
        ) -> DispatchResultWithPostInfo {
            let who = ensure_signed(origin)?;

            let numeric_value: u128 = value.unique_saturated_into();
            let minimum: u128 = <T as Config>::Currency::minimum_balance().unique_saturated_into();

            // Ensure the `gas_limit` allows the extrinsic to fit into a block
            ensure!(
                gas_limit <= <T as pallet_gas::Config>::BlockGasLimit::get(),
                Error::<T>::GasLimitTooHigh
            );

            // Check that provided `value` equals 0 or greater than existential deposit
            ensure!(
                0 == numeric_value || numeric_value >= minimum,
                Error::<T>::ValueLessThanMinimal
            );

            // Claim outstanding value from the original message first
            let original_message = Self::remove_and_claim_from_mailbox(&who, reply_to_id)?;
            let destination = original_message.source();

            // Message is not guaranteed to be executed, that's why value is not immediately transferred.
            // That's because destination can fail to be initialized, while this dispatch message is next
            // in the queue.
            <T as Config>::Currency::reserve(&who, value.unique_saturated_into())
                .map_err(|_| Error::<T>::NotEnoughBalanceForReserve)?;

            let message_id = MessageId::generate_reply(original_message.id(), 0);
            let packet =
                ReplyPacket::new_with_gas(payload, gas_limit, value.unique_saturated_into());
            let message = ReplyMessage::from_packet(message_id, packet);

            if GearProgramPallet::<T>::program_exists(destination.into_origin()) {
                let gas_limit_reserve = T::GasPrice::gas_price(gas_limit);

                // First we reserve enough funds on the account to pay for `gas_limit`
                <T as Config>::Currency::reserve(&who, gas_limit_reserve)
                    .map_err(|_| Error::<T>::NotEnoughBalanceForReserve)?;

                let origin = who.into_origin();
                let _ = T::GasHandler::create(origin, message_id.into_origin(), gas_limit);

                <MessengerPallet<T> as Messenger>::Queue::push_back(message.into_stored_dispatch(
                    ProgramId::from_origin(origin),
                    destination,
                    original_message.id(),
                ))
                .map_err(|_| Error::<T>::MessagesStorageCorrupted)?;

                Self::deposit_event(Event::DispatchMessageEnqueued(MessageInfo {
                    message_id: message_id.into_origin(),
                    origin,
                    program_id: destination.into_origin(),
                }));
            } else {
                // Message in mailbox is not meant for any processing, hence 0 gas limit
                // and no gas tree needs to be created
                let origin = who.into_origin();

                let message = message.into_stored(
                    ProgramId::from_origin(origin),
                    destination,
                    original_message.id(),
                );
                Self::insert_to_mailbox(destination.into_origin(), message.clone());
                Self::deposit_event(Event::Log(message));
            }

            Ok(().into())
        }

        #[frame_support::transactional]
        #[pallet::weight(T::DbWeight::get().writes(1))]
        pub fn claim_value_from_mailbox(
            origin: OriginFor<T>,
            message_id: H256,
        ) -> DispatchResultWithPostInfo {
            let who = ensure_signed(origin)?;

            let _ = Self::remove_and_claim_from_mailbox(&who, message_id)?;

            Self::deposit_event(Event::ClaimedValueFromMailbox(message_id));

            Ok(().into())
        }

        /// Reset all pallet associated storage.
        #[pallet::weight(0)]
        pub fn reset(origin: OriginFor<T>) -> DispatchResult {
            ensure_root(origin)?;
            <Mailbox<T>>::remove_all(None);
            GearProgramPallet::<T>::reset_storage();
            common::reset_storage();

            Self::deposit_event(Event::DatabaseWiped);

            Ok(())
        }
    }

    impl<T: Config> common::PaymentProvider<T::AccountId> for Pallet<T>
    where
        T::AccountId: Origin,
    {
        type Balance = BalanceOf<T>;

        fn withhold_reserved(
            source: H256,
            dest: &T::AccountId,
            amount: Self::Balance,
        ) -> Result<(), DispatchError> {
            let _ = <T as Config>::Currency::repatriate_reserved(
                &<T::AccountId as Origin>::from_origin(source),
                dest,
                amount,
                BalanceStatus::Free,
            )?;

            Ok(())
        }
    }
}<|MERGE_RESOLUTION|>--- conflicted
+++ resolved
@@ -106,13 +106,8 @@
     };
     use core_processor::{
         common::{DispatchOutcome as CoreDispatchOutcome, ExecutableActor, JournalNote},
-<<<<<<< HEAD
-        configs::BlockInfo,
+        configs::{AllocationsConfig, BlockInfo},
         Ext, Processor,
-=======
-        configs::{AllocationsConfig, BlockInfo},
-        Ext,
->>>>>>> a7bdd68e
     };
     use frame_support::{
         dispatch::{DispatchError, DispatchResultWithPostInfo},
@@ -570,16 +565,6 @@
                     .get_executable_actor(actor_id.into_origin(), !lazy_pages_enabled)
                     .ok_or_else(|| b"Program not found in the storage".to_vec())?;
 
-<<<<<<< HEAD
-                let processor = Processor::new()
-                    .block_info(block_info)
-                    .existential_deposit(existential_deposit)
-                    .origin(ProgramId::from_origin(source))
-                    .program_id(actor_id)
-                    .outgoing_limit(T::OutgoingLimit::get())
-                    .host_fn_weights(schedule.host_fn_weights.clone().into_core())
-                    .forbidden_funcs(vec!["gr_gas_available"]);
-=======
                 let allocations_config = AllocationsConfig {
                     max_pages: gear_core::memory::WasmPageNumber(schedule.limits.memory_pages),
                     init_cost: schedule.memory_weights.initial_cost,
@@ -587,39 +572,26 @@
                     mem_grow_cost: schedule.memory_weights.grow_cost,
                     load_page_cost: schedule.memory_weights.load_cost,
                 };
->>>>>>> a7bdd68e
+
+                let processor = Processor::new()
+                    .block_info(block_info)
+                    .allocations_config(allocations_config)
+                    .existential_deposit(existential_deposit)
+                    .origin(ProgramId::from_origin(source))
+                    .program_id(actor_id)
+                    .outgoing_limit(T::OutgoingLimit::get())
+                    .host_fn_weights(schedule.host_fn_weights.clone().into_core())
+                    .forbidden_funcs(vec!["gr_gas_available"]);
 
                 let journal = if lazy_pages_enabled {
                     processor.process::<LazyPagesExt, SandboxEnvironment<_>>(
                         Some(actor),
                         queued_dispatch.into_incoming(initial_gas),
-<<<<<<< HEAD
-=======
-                        block_info,
-                        allocations_config,
-                        existential_deposit,
-                        ProgramId::from_origin(source),
-                        actor_id,
-                        u64::MAX,
-                        T::OutgoingLimit::get(),
-                        schedule.host_fn_weights.clone().into_core(),
->>>>>>> a7bdd68e
                     )
                 } else {
                     processor.process::<Ext, SandboxEnvironment<_>>(
                         Some(actor),
                         queued_dispatch.into_incoming(initial_gas),
-<<<<<<< HEAD
-=======
-                        block_info,
-                        allocations_config,
-                        existential_deposit,
-                        ProgramId::from_origin(source),
-                        actor_id,
-                        u64::MAX,
-                        T::OutgoingLimit::get(),
-                        schedule.host_fn_weights.clone().into_core(),
->>>>>>> a7bdd68e
                     )
                 };
 

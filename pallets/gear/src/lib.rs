// This file is part of Gear.

// Copyright (C) 2021 Gear Technologies Inc.
// SPDX-License-Identifier: GPL-3.0-or-later WITH Classpath-exception-2.0

// This program is free software: you can redistribute it and/or modify
// it under the terms of the GNU General Public License as published by
// the Free Software Foundation, either version 3 of the License, or
// (at your option) any later version.

// This program is distributed in the hope that it will be useful,
// but WITHOUT ANY WARRANTY; without even the implied warranty of
// MERCHANTABILITY or FITNESS FOR A PARTICULAR PURPOSE. See the
// GNU General Public License for more details.

// You should have received a copy of the GNU General Public License
// along with this program. If not, see <https://www.gnu.org/licenses/>.

#![cfg_attr(not(feature = "std"), no_std)]

extern crate alloc;

pub use pallet::*;
pub use weights::WeightInfo;

#[cfg(feature = "runtime-benchmarks")]
mod benchmarking;
pub mod manager;
pub mod weights;

#[cfg(test)]
mod mock;

#[cfg(test)]
mod tests;

pub type Authorship<T> = pallet_authorship::Pallet<T>;

pub trait DebugInfo {
    fn is_remap_id_enabled() -> bool;
    fn remap_id();
    fn do_snapshot();
    fn is_enabled() -> bool;
}

impl DebugInfo for () {
    fn is_remap_id_enabled() -> bool {
        false
    }
    fn remap_id() {}
    fn do_snapshot() {}
    fn is_enabled() -> bool {
        false
    }
}

#[frame_support::pallet]
pub mod pallet {
    use super::*;

    use common::{
        self, CodeMetadata, Dispatch, GasToFeeConverter, Message, Origin, Program, ProgramState,
        GAS_VALUE_PREFIX,
    };
    use core_processor::{
<<<<<<< HEAD
        common::{
            Dispatch, DispatchKind, DispatchOutcome as CoreDispatchOutcome, JournalHandler,
            JournalNote,
        },
=======
        common::{DispatchOutcome as CoreDispatchOutcome, JournalNote},
>>>>>>> 9cc70eb1
        configs::BlockInfo,
        Ext,
    };
    use frame_support::{
        dispatch::{DispatchError, DispatchErrorWithPostInfo, DispatchResultWithPostInfo},
        pallet_prelude::*,
        traits::{BalanceStatus, Currency, ReservableCurrency},
    };
    use frame_system::pallet_prelude::*;
    use gear_backend_sandbox::SandboxEnvironment;
<<<<<<< HEAD
    use gear_core::program::{Program, ProgramId};
=======
    use gear_core::{message::DispatchKind, program::Program as NativeProgram};
>>>>>>> 9cc70eb1
    use manager::{ExtManager, HandleKind};
    use primitive_types::H256;
    use scale_info::TypeInfo;
    use sp_runtime::traits::{Saturating, UniqueSaturatedInto};
    use sp_std::{collections::btree_map::BTreeMap, prelude::*};

    #[pallet::config]
    pub trait Config:
        frame_system::Config + pallet_authorship::Config + pallet_timestamp::Config
    {
        /// Because this pallet emits events, it depends on the runtime's definition of an event.
        type Event: From<Event<Self>> + IsType<<Self as frame_system::Config>::Event>;

        /// Gas and value transfer currency
        type Currency: Currency<Self::AccountId> + ReservableCurrency<Self::AccountId>;

        /// Gas to Currency converter
        type GasConverter: GasToFeeConverter<Balance = BalanceOf<Self>>;

        /// Weight information for extrinsics in this pallet.
        type WeightInfo: WeightInfo;

        /// The maximum amount of gas that can be used within a single block.
        #[pallet::constant]
        type BlockGasLimit: Get<u64>;

        type DebugInfo: DebugInfo;
    }

    type BalanceOf<T> =
        <<T as Config>::Currency as Currency<<T as frame_system::Config>::AccountId>>::Balance;

    #[pallet::pallet]
    #[pallet::without_storage_info]
    #[pallet::generate_store(pub(super) trait Store)]
    pub struct Pallet<T>(_);

    #[pallet::event]
    #[pallet::generate_deposit(pub(super) fn deposit_event)]
    pub enum Event<T: Config> {
        /// Log event from the specific program.
        Log(common::Message),
        /// Program created and an init message enqueued.
        InitMessageEnqueued(MessageInfo),
        /// Program initialization error.
        InitFailure(MessageInfo, Reason),
        /// Program initialized.
        InitSuccess(MessageInfo),
        /// Dispatch message with a specific ID enqueued for processing.
        DispatchMessageEnqueued(MessageInfo),
        /// Dispatched message has resulted in an outcome
        MessageDispatched(DispatchOutcome),
        /// Some number of messages processed.
        // TODO: will be replaced by more comprehensive stats
        MessagesDequeued(u32),
        /// Value and gas has been claimed from a message in mailbox by the addressee
        ClaimedValueFromMailbox(H256),
        /// A message has been added to the wait list
        AddedToWaitList(common::Message),
        /// A message has been removed from the wait list
        RemovedFromWaitList(H256),
        /// Program code with a calculated code hash is saved to the storage
        CodeSaved(H256),
        /// Pallet associated storage has been wiped.
        DatabaseWiped,
        /// Message was not executed
        MessageNotExecuted(H256),
    }

    // Gear pallet error.
    #[pallet::error]
    pub enum Error<T> {
        /// Not enough balance to reserve.
        ///
        /// Usually occurs when gas_limit specified is such that origin account can't afford the message.
        NotEnoughBalanceForReserve,
        /// Gas limit too high.
        ///
        /// Occurs when an extrinsic's declared `gas_limit` is greater than a block's maximum gas limit.
        GasLimitTooHigh,
        /// Program already exists.
        ///
        /// Occurs if a program with some specific program id already exists in program storage.
        ProgramAlreadyExists,
        /// No message in the mailbox.
        ///
        /// The user tried to reply on message that was not found in his personal mailbox.
        NoMessageInMailbox,
        /// Program is terminated
        ///
        /// Program init ended up with failure, so such message destination is unavailable anymore
        ProgramIsTerminated,
        /// Message gas tree is not found.
        ///
        /// When message claimed from mailbox has a corrupted or non-extant gas tree associated.
        NoMessageTree,
        /// Code already exists
        ///
        /// Occurs when trying to save to storage a program code, that has been saved there.
        CodeAlreadyExists,
        /// Failed to create a program.
        FailedToConstructProgram,
    }

    #[derive(Debug, Encode, Decode, Clone, PartialEq, TypeInfo)]
    pub enum Reason {
        Error,
        ValueTransfer,
        Dispatch(Vec<u8>),
    }

    #[derive(Debug, Encode, Decode, Clone, PartialEq, TypeInfo)]
    pub enum ExecutionResult {
        Success,
        Failure(Vec<u8>),
    }

    #[derive(Debug, Encode, Decode, Clone, PartialEq, TypeInfo)]
    pub struct DispatchOutcome {
        pub message_id: H256,
        pub outcome: ExecutionResult,
    }

    #[derive(Debug, Encode, Decode, Clone, PartialEq, TypeInfo)]
    pub struct MessageInfo {
        pub message_id: H256,
        pub program_id: H256,
        pub origin: H256,
    }

    #[pallet::type_value]
    pub fn DefaultForGasLimit<T: Config>() -> u64 {
        T::BlockGasLimit::get()
    }

    #[pallet::storage]
    #[pallet::getter(fn gas_allowance)]
    pub type GasAllowance<T> = StorageValue<_, u64, ValueQuery, DefaultForGasLimit<T>>;

    #[pallet::storage]
    #[pallet::getter(fn mailbox)]
    pub type Mailbox<T: Config> =
        StorageMap<_, Identity, T::AccountId, BTreeMap<H256, common::Message>>;

    #[pallet::hooks]
    impl<T: Config> Hooks<BlockNumberFor<T>> for Pallet<T>
    where
        T::AccountId: Origin,
    {
        /// Initialization
        fn on_initialize(_bn: BlockNumberFor<T>) -> Weight {
            // Reset block gas allowance
            GasAllowance::<T>::put(T::BlockGasLimit::get());
            T::DbWeight::get().writes(1)
        }

        /// Finalization
        fn on_finalize(_bn: BlockNumberFor<T>) {}

        /// Queue processing occurs after all normal extrinsics in the block
        ///
        /// There should always remain enough weight for this hook to be invoked
        fn on_idle(bn: BlockNumberFor<T>, remaining_weight: Weight) -> Weight {
            log::debug!(
                target: "runtime::gear",
                "{} of weight remains in block {:?} after normal extrinsics have been processed",
                remaining_weight,
                bn,
            );
            // Adjust the block gas allowance based on actual remaining weight
            GasAllowance::<T>::put(remaining_weight);
            let mut weight = T::DbWeight::get().writes(1);
            weight += Self::process_queue();

            weight
        }
    }

    impl<T: Config> Pallet<T>
    where
        T::AccountId: Origin,
    {
        pub fn insert_to_mailbox(user: H256, message: common::Message) {
            let user_id = &<T::AccountId as Origin>::from_origin(user);

            <Mailbox<T>>::mutate(user_id, |value| {
                value
                    .get_or_insert(BTreeMap::new())
                    .insert(message.id, message)
            });
        }

        pub fn get_from_mailbox(user: H256, message_id: H256) -> Option<common::Message> {
            let user_id = &<T::AccountId as Origin>::from_origin(user);

            <Mailbox<T>>::try_get(user_id)
                .ok()
                .and_then(|mut messages| messages.remove(&message_id))
        }

        pub fn remove_from_mailbox(user: H256, message_id: H256) -> Option<common::Message> {
            let user_id = &<T::AccountId as Origin>::from_origin(user);

            <Mailbox<T>>::try_mutate(user_id, |value| match value {
                Some(ref mut btree) => Ok(btree.remove(&message_id)),
                None => Err(()),
            })
            .ok()
            .flatten()
        }

        pub fn remove_and_claim_from_mailbox(
            user_id: &T::AccountId,
            message_id: H256,
        ) -> Result<common::Message, DispatchError> {
            let message = Self::remove_from_mailbox(user_id.clone().into_origin(), message_id)
                .ok_or(Error::<T>::NoMessageInMailbox)?;

            // There shouldn't be any associated gas tree for a message in a user's mailbox
            let maybe_gas_tree = common::value_tree::ValueView::get(GAS_VALUE_PREFIX, message.id);
            if maybe_gas_tree.is_some() {
                log::warn!(
                    target: "runtime::gear",
                    "Message in user's {:?} mailbox has an associated gas tree: {:?}",
                    user_id.clone().into_origin(), message_id
                );
            }

            if message.value > 0 {
                // Assuming the programs has enough balance
                T::Currency::repatriate_reserved(
                    &<T::AccountId as Origin>::from_origin(message.source),
                    user_id,
                    message.value.unique_saturated_into(),
                    BalanceStatus::Free,
                )?;
            }

            Ok(message)
        }

        pub fn get_gas_spent(source: H256, kind: HandleKind, payload: Vec<u8>) -> Option<u64> {
            let ext_manager = ExtManager::<T>::default();

            let block_info = BlockInfo {
                height: <frame_system::Pallet<T>>::block_number().unique_saturated_into(),
                timestamp: <pallet_timestamp::Pallet<T>>::get().unique_saturated_into(),
            };

            let (dest, reply) = match kind {
                HandleKind::Init(ref code) => (sp_io::hashing::blake2_256(code).into(), None),
                HandleKind::Handle(dest) => (dest, None),
                HandleKind::Reply(msg_id, exit_code) => {
                    let msg = Self::get_from_mailbox(source, msg_id)?;
                    (msg.source, Some((msg_id, exit_code)))
                }
            };

            let message = Message {
                id: common::next_message_id(&payload),
                source,
                dest,
                gas_limit: u64::MAX,
                payload,
                value: 0,
                reply,
            };

            let mut gas_burned = 0;
            let mut gas_to_send = 0;

            let (kind, program) = match kind {
                HandleKind::Init(code) => {
                    gas_burned = gas_burned
                        .saturating_add(<T as Config>::WeightInfo::submit_code(code.len() as u32));
                    (
                        DispatchKind::Init,
                        ext_manager.program_from_code(dest, code)?,
                    )
                }
                HandleKind::Handle(dest) => (DispatchKind::Handle, ext_manager.get_program(dest)?),
                HandleKind::Reply(..) => {
                    (DispatchKind::HandleReply, ext_manager.get_program(dest)?)
                }
            };

            let dispatch = Dispatch { kind, message };

            let journal = core_processor::process::<SandboxEnvironment<Ext>>(
                Some(program),
                dispatch.into(),
                block_info,
            );

            for note in &journal {
                match note {
                    JournalNote::GasBurned { amount, .. } => {
                        gas_burned = gas_burned.saturating_add(*amount);
                    }
                    JournalNote::SendDispatch { dispatch, .. } => {
                        gas_to_send = gas_to_send.saturating_add(dispatch.message.gas_limit());
                    }
                    JournalNote::MessageDispatched(CoreDispatchOutcome::MessageTrap { .. }) => {
                        return None;
                    }
                    _ => (),
                }
            }

            Some(gas_burned.saturating_add(gas_to_send))
        }

        pub(crate) fn decrease_gas_allowance(gas_charge: u64) {
            GasAllowance::<T>::mutate(|x| *x = x.saturating_sub(gas_charge));
        }

        /// Returns true if a program has been successfully initialized
        pub fn is_initialized(program_id: H256) -> bool {
            common::get_program(program_id)
                .map(|p| p.is_initialized())
                .unwrap_or(false)
        }

        /// Returns true if a program has terminated status
        pub fn is_terminated(program_id: H256) -> bool {
            common::get_program(program_id)
                .map(|p| p.is_terminated())
                .unwrap_or(false)
        }

        /// Message Queue processing.
        ///
        /// Can emit the following events:
        /// - `InitSuccess(MessageInfo)` when initialization message is processed successfully;
        /// - `InitFailure(MessageInfo, Reason)` when initialization message fails;
        /// - `Log(Message)` when a dispatched message spawns other messages (including replies);
        /// - `MessageDispatched(H256)` when a dispatch message has been processed with some outcome.
        pub fn process_queue() -> Weight {
            let mut ext_manager = ExtManager::<T>::default();

            let mut weight = Self::gas_allowance() as Weight;
            let mut total_handled = 0u32;
            let block_info = BlockInfo {
                height: <frame_system::Pallet<T>>::block_number().unique_saturated_into(),
                timestamp: <pallet_timestamp::Pallet<T>>::get().unique_saturated_into(),
            };

            if T::DebugInfo::is_remap_id_enabled() {
                T::DebugInfo::remap_id();
            }
            while let Some(dispatch) = common::dequeue_dispatch() {
                // Check whether we have enough of gas allowed for message processing
                if dispatch.message.gas_limit > GasAllowance::<T>::get() {
                    common::queue_dispatch(dispatch);
                    break;
                }

                let maybe_active_program = {
                    let program_id = dispatch.message.dest;
                    let current_message_id = dispatch.message.id;
                    let maybe_message_reply = dispatch.message.reply;

                    let maybe_active_program = common::get_program(program_id)
                        .expect("program with id got from message is guaranteed to exist");

                    // Check whether message should be added to the wait list
                    if let Program::Active(ref prog) = maybe_active_program {
                        let is_for_wait_list = maybe_message_reply.is_none()
                            && matches!(prog.state, ProgramState::Uninitialized {message_id} if message_id != current_message_id);
                        if is_for_wait_list {
                            Self::deposit_event(Event::AddedToWaitList(dispatch.message.clone()));
                            common::waiting_init_append_message_id(program_id, current_message_id);
                            common::insert_waiting_message(
                                program_id,
                                current_message_id,
                                dispatch,
                                block_info.height,
                            );

                            continue;
                        }
                    }

                    maybe_active_program.try_into_native(program_id).ok()
                };

                let journal = core_processor::process::<SandboxEnvironment<Ext>>(
                    maybe_active_program,
                    dispatch.into(),
                    block_info,
                );

                core_processor::handle_journal(journal, &mut ext_manager);

                total_handled += 1;

                if T::DebugInfo::is_enabled() {
                    T::DebugInfo::do_snapshot();
                }

                if T::DebugInfo::is_remap_id_enabled() {
                    T::DebugInfo::remap_id();
                }
            }

            if total_handled > 0 {
                Self::deposit_event(Event::MessagesDequeued(total_handled));
            }

            weight = weight.saturating_sub(Self::gas_allowance());
            weight
        }

        /// Sets `code` and metadata, if code doesn't exist in storage.
        ///
        /// On success returns Blake256 hash of the `code`. If code already
        /// exists (*so, metadata exists as well*), returns unit type as error.
        ///
        /// # Note
        /// Code existence in storage means that metadata is there too.
        fn set_code_with_metadata(code: &[u8], who: H256) -> Result<(), Error<T>> {
            Program::new(ProgramId::default(), code.to_vec())
                .map_err(|_| Error::<T>::FailedToConstructProgram)?;

            let code_hash = sp_io::hashing::blake2_256(code).into();
            // *Important*: checks before storage mutations!
            if common::code_exists(code_hash) {
                return Err(Error::<T>::CodeAlreadyExists);
            }

            let metadata = {
                let block_number =
                    <frame_system::Pallet<T>>::block_number().unique_saturated_into();
                CodeMetadata::new(who, block_number)
            };
            common::set_code_metadata(code_hash, metadata);
            common::set_code(code_hash, code);

            Self::deposit_event(Event::CodeSaved(code_hash));

            Ok(())
        }
    }

    #[pallet::call]
    impl<T: Config> Pallet<T>
    where
        T::AccountId: Origin,
    {
        /// Saves program `code` in storage.
        ///
        /// The extrinsic was created to provide _deploy program from program_ functionality.
        /// Anyone who wants to define a "factory" logic in program should first store the code and metadata for the "child"
        /// program in storage. So the code for the child will be initialized by program initialization request only if it exists in storage.
        ///
        /// More precisely, the code and its metadata are actually saved in the storage under the hash of the `code`. The code hash is computed
        /// as Blake256 hash. At the time of the call the `code` hash should not be in the storage. If it was stored previously, call will end up
        /// with an `CodeAlreadyExists` error. In this case user can be sure, that he can actually use the hash of his program's code bytes to define
        /// "program factory" logic in his program.
        ///
        /// Parameters
        /// - `code`: wasm code of a program as a byte vector.
        ///
        /// Emits the following events:
        /// - `SavedCode(H256)` - when the code is saved in storage.
        #[pallet::weight(
            <T as Config>::WeightInfo::submit_code(code.len() as u32)
        )]
        pub fn submit_code(origin: OriginFor<T>, code: Vec<u8>) -> DispatchResultWithPostInfo {
            let who = ensure_signed(origin)?;

            Self::set_code_with_metadata(&code, who.into_origin())
                .map(Into::into)
                .map_err(DispatchErrorWithPostInfo::from)
        }

        /// Creates program initialization request (message), that is scheduled to be run in the same block.
        ///
        /// There are no guarantees that initialization message will be run in the same block due to block
        /// gas limit restrictions. For example, when it will be the message's turn, required gas limit for it
        /// could be more than remaining block gas limit. Therefore, the message processing will be postponed
        /// until the next block.
        ///
        /// `ProgramId` is computed as Blake256 hash of concatenated bytes of hashed `code` + `salt`, i.e.  _h(h(`code_hash`), `salt`)_.
        /// Such `ProgramId` must not exist in the Program Storage at the time of this call.
        ///
        /// There is the same guarantee here as in `submit_code`. That is, future program's
        /// `code` and metadata are stored before message was added to the queue and processed.
        ///
        /// The origin must be Signed and the sender must have sufficient funds to pay
        /// for `gas` and `value` (in case the latter is being transferred).
        ///
        /// Parameters:
        /// - `code`: wasm code of a program as a byte vector.
        /// - `salt`: randomness term (a seed) to allow programs with identical code
        ///   to be created independently.
        /// - `init_payload`: encoded parameters of the wasm module `init` function.
        /// - `gas_limit`: maximum amount of gas the program can spend before it is halted.
        /// - `value`: balance to be transferred to the program once it's been created.
        ///
        /// Emits the following events:
        /// - `InitMessageEnqueued(MessageInfo)` when init message is placed in the queue.
        ///
        /// # Note
        /// Faulty (uninitialized) programs still have a valid addresses (program ids) that can deterministically be derived on the
        /// caller's side upfront. It means that if messages are sent to such an address, they might still linger in the queue.
        ///
        /// In order to mitigate the risk of users' funds being sent to an address,
        /// where a valid program should have resided, while it's not,
        /// such "failed-to-initialize" programs are not silently deleted from the
        /// program storage but rather marked as "ghost" programs.
        /// Ghost program can be removed by their original author via an explicit call.
        /// The funds stored by a ghost program will be release to the author once the program
        /// has been removed.
        #[pallet::weight(
            <T as Config>::WeightInfo::submit_program(code.len() as u32, init_payload.len() as u32)
        )]
        pub fn submit_program(
            origin: OriginFor<T>,
            code: Vec<u8>,
            salt: Vec<u8>,
            init_payload: Vec<u8>,
            gas_limit: u64,
            value: BalanceOf<T>,
        ) -> DispatchResultWithPostInfo {
            let who = ensure_signed(origin)?;

            ensure!(
                gas_limit <= T::BlockGasLimit::get(),
                Error::<T>::GasLimitTooHigh
            );

            let id: H256 = {
                let code_hash = sp_io::hashing::blake2_256(&code);
                let mut data = Vec::with_capacity(code_hash.len() + salt.len());

                code_hash.encode_to(&mut data);
                salt.encode_to(&mut data);

                sp_io::hashing::blake2_256(&data).into()
            };

            // Make sure there is no program with such id in program storage
            ensure!(
                !common::program_exists(id),
                Error::<T>::ProgramAlreadyExists
            );

            let H256(id_bytes) = id;
<<<<<<< HEAD
            // todo [sab] refactor to remove this
            let program = Program::new(id_bytes.into(), code.to_vec())
=======
            let program = NativeProgram::new(id_bytes.into(), code.to_vec())
>>>>>>> 9cc70eb1
                .map_err(|_| Error::<T>::FailedToConstructProgram)?;

            let reserve_fee = T::GasConverter::gas_to_fee(gas_limit);

            // First we reserve enough funds on the account to pay for `gas_limit`
            // and to transfer declared value.
            T::Currency::reserve(&who, reserve_fee + value)
                .map_err(|_| Error::<T>::NotEnoughBalanceForReserve)?;

            let origin = who.into_origin();

            // By that call we follow the guarantee that we have in `Self::submit_code` -
            // if there's code in storage, there's also metadata for it.
            Self::set_code_with_metadata(&code, origin).or_else(|err| {
                if matches!(err, Error::<T>::CodeAlreadyExists) {
                    Ok(())
                } else {
                    Err(DispatchErrorWithPostInfo::from(err))
                }
            })?;

            let init_message_id = common::next_message_id(&init_payload);
            ExtManager::<T>::default().set_program(program, init_message_id);

            let _ = common::value_tree::ValueView::get_or_create(
                GAS_VALUE_PREFIX,
                origin,
                init_message_id,
                gas_limit,
            );

            let message = common::Message {
                id: init_message_id,
                source: origin,
                dest: id,
                payload: init_payload,
                gas_limit,
                value: value.unique_saturated_into(),
                reply: None,
            };
            common::queue_dispatch(Dispatch::new_init(message));

            Self::deposit_event(Event::InitMessageEnqueued(MessageInfo {
                message_id: init_message_id,
                program_id: id,
                origin,
            }));

            Ok(().into())
        }

        /// Sends a message to a program or to another account.
        ///
        /// The origin must be Signed and the sender must have sufficient funds to pay
        /// for `gas` and `value` (in case the latter is being transferred).
        ///
        /// To avoid an undefined behavior a check is made that the destination address
        /// is not a program in uninitialized state. If the opposite holds true,
        /// the message is not enqueued for processing.
        ///
        /// Parameters:
        /// - `destination`: the message destination.
        /// - `payload`: in case of a program destination, parameters of the `handle` function.
        /// - `gas_limit`: maximum amount of gas the program can spend before it is halted.
        /// - `value`: balance to be transferred to the program once it's been created.
        ///
        /// Emits the following events:
        /// - `DispatchMessageEnqueued(MessageInfo)` when dispatch message is placed in the queue.
        #[frame_support::transactional]
        #[pallet::weight(<T as Config>::WeightInfo::send_message(payload.len() as u32))]
        pub fn send_message(
            origin: OriginFor<T>,
            destination: H256,
            payload: Vec<u8>,
            gas_limit: u64,
            value: BalanceOf<T>,
        ) -> DispatchResultWithPostInfo {
            let who = ensure_signed(origin)?;

            // Check that provided `gas_limit` value does not exceed the block gas limit
            ensure!(
                gas_limit <= T::BlockGasLimit::get(),
                Error::<T>::GasLimitTooHigh
            );

<<<<<<< HEAD
            // Message is not guaranteed to be executed, that's why value is not immediately transferred.
            // That's because destination can fail to be initialized, while this dispatch message is next
            // in the queue.
            T::Currency::reserve(&who, value.unique_saturated_into())
                .map_err(|_| Error::<T>::NotEnoughBalanceForReserve)?;

            let message_id = common::next_message_id(&payload);

=======
            ensure!(
                !Self::is_terminated(destination),
                Error::<T>::ProgramIsTerminated
            );

            let message_id = common::next_message_id(&payload);

            // Message is not guaranteed to be executed, that's why value is not immediately transferred.
            // That's because destination can fail to be initialized, while this dispatch message is next
            // in the queue.
            T::Currency::reserve(&who, value.unique_saturated_into())
                .map_err(|_| Error::<T>::NotEnoughBalanceForReserve)?;

>>>>>>> 9cc70eb1
            if common::program_exists(destination) {
                let gas_limit_reserve = T::GasConverter::gas_to_fee(gas_limit);

                // First we reserve enough funds on the account to pay for `gas_limit`
                T::Currency::reserve(&who, gas_limit_reserve)
                    .map_err(|_| Error::<T>::NotEnoughBalanceForReserve)?;

                let origin = who.into_origin();

                let _ = common::value_tree::ValueView::get_or_create(
                    GAS_VALUE_PREFIX,
                    origin,
                    message_id,
                    gas_limit,
                );

                let message = Message {
                    id: message_id,
                    source: origin,
                    payload,
                    gas_limit,
                    dest: destination,
                    value: value.unique_saturated_into(),
                    reply: None,
                };
                common::queue_dispatch(Dispatch::new_handle(message));

                Self::deposit_event(Event::DispatchMessageEnqueued(MessageInfo {
                    message_id,
                    origin,
                    program_id: destination,
                }));
            } else {
                // Message in mailbox is not meant for any processing, hence 0 gas limit
                // and no gas tree needs to be created
                let message = Message {
                    id: message_id,
                    source: who.into_origin(),
                    payload,
                    gas_limit: 0,
                    dest: destination,
                    value: value.unique_saturated_into(),
                    reply: None,
                };

                Self::insert_to_mailbox(destination, message.clone());
                Self::deposit_event(Event::Log(message));
            }

            Ok(().into())
        }

        /// Sends a reply message.
        ///
        /// The origin must be Signed and the sender must have sufficient funds to pay
        /// for `gas` and `value` (in case the latter is being transferred).
        ///
        /// Parameters:
        /// - `reply_to_id`: the original message id.
        /// - `payload`: data expected by the original sender.
        /// - `gas_limit`: maximum amount of gas the program can spend before it is halted.
        /// - `value`: balance to be transferred to the program once it's been created.
        ///
        /// - `DispatchMessageEnqueued(H256)` when dispatch message is placed in the queue.
        #[frame_support::transactional]
        #[pallet::weight(<T as Config>::WeightInfo::send_reply(payload.len() as u32))]
        pub fn send_reply(
            origin: OriginFor<T>,
            reply_to_id: H256,
            payload: Vec<u8>,
            gas_limit: u64,
            value: BalanceOf<T>,
        ) -> DispatchResultWithPostInfo {
            let who = ensure_signed(origin)?;

            // Ensure the `gas_limit` allows the extrinsic to fit into a block
            ensure!(
                gas_limit <= T::BlockGasLimit::get(),
                Error::<T>::GasLimitTooHigh
            );

            // Message is not guaranteed to be executed, that's why value is not immediately transferred.
            // That's because destination can fail to be initialized, while this dispatch message is next
            // in the queue.
            T::Currency::reserve(&who, value.unique_saturated_into())
                .map_err(|_| Error::<T>::NotEnoughBalanceForReserve)?;

            // Claim outstanding value from the original message first
            let original_message = Self::remove_and_claim_from_mailbox(&who, reply_to_id)?;
            let destination = original_message.source;

<<<<<<< HEAD
=======
            // Message is not guaranteed to be executed, that's why value is not immediately transferred.
            // That's because destination can fail to be initialized, while this dispatch message is next
            // in the queue.
            T::Currency::reserve(&who, value.unique_saturated_into())
                .map_err(|_| Error::<T>::NotEnoughBalanceForReserve)?;

>>>>>>> 9cc70eb1
            let message_id = common::next_message_id(&payload);

            if common::program_exists(destination) {
                let gas_limit_reserve = T::GasConverter::gas_to_fee(gas_limit);

                // First we reserve enough funds on the account to pay for `gas_limit`
                T::Currency::reserve(&who, gas_limit_reserve)
                    .map_err(|_| Error::<T>::NotEnoughBalanceForReserve)?;

                let origin = who.into_origin();

                let _ = common::value_tree::ValueView::get_or_create(
                    GAS_VALUE_PREFIX,
                    origin,
                    message_id,
                    gas_limit,
                );

                let message = Message {
                    id: message_id,
                    source: origin,
                    payload,
                    gas_limit,
                    dest: destination,
                    value: value.unique_saturated_into(),
                    reply: Some((reply_to_id, 0)),
                };
                common::queue_dispatch(Dispatch::new_reply(message));

                Self::deposit_event(Event::DispatchMessageEnqueued(MessageInfo {
                    message_id,
                    origin,
                    program_id: destination,
                }));
            } else {
                // Message in mailbox is not meant for any processing, hence 0 gas limit
                // and no gas tree needs to be created
                let message = Message {
                    id: message_id,
                    source: who.into_origin(),
                    payload,
                    gas_limit: 0,
                    dest: destination,
                    value: value.unique_saturated_into(),
                    reply: Some((reply_to_id, 0)),
                };

                Self::insert_to_mailbox(destination, message.clone());
                Self::deposit_event(Event::Log(message));
            }

            Ok(().into())
        }

        #[frame_support::transactional]
        #[pallet::weight(T::DbWeight::get().writes(1))]
        pub fn claim_value_from_mailbox(
            origin: OriginFor<T>,
            message_id: H256,
        ) -> DispatchResultWithPostInfo {
            let who = ensure_signed(origin)?;

            let _ = Self::remove_and_claim_from_mailbox(&who, message_id)?;

            Self::deposit_event(Event::ClaimedValueFromMailbox(message_id));

            Ok(().into())
        }

        /// Reset all pallet associated storage.
        #[pallet::weight(0)]
        pub fn reset(origin: OriginFor<T>) -> DispatchResult {
            ensure_root(origin)?;
            <Mailbox<T>>::remove_all(None);
            common::reset_storage();

            Self::deposit_event(Event::DatabaseWiped);

            Ok(())
        }
    }

    impl<T: Config> common::PaymentProvider<T::AccountId> for Pallet<T>
    where
        T::AccountId: Origin,
    {
        type Balance = BalanceOf<T>;

        fn withhold_reserved(
            source: H256,
            dest: &T::AccountId,
            amount: Self::Balance,
        ) -> Result<(), DispatchError> {
            let _ = T::Currency::repatriate_reserved(
                &<T::AccountId as Origin>::from_origin(source),
                dest,
                amount,
                BalanceStatus::Free,
            )?;

            Ok(())
        }
    }
}

// todo [sab] идея сделать отдельную абстракцию, которая "проверяет" логику посылаемых сообщений. Дело в том,что проверке init & dispatch сообщений
// в транзакциях такие же как и в сообщениях от программ -> можно вынести логику в отдельные места и все.<|MERGE_RESOLUTION|>--- conflicted
+++ resolved
@@ -63,14 +63,7 @@
         GAS_VALUE_PREFIX,
     };
     use core_processor::{
-<<<<<<< HEAD
-        common::{
-            Dispatch, DispatchKind, DispatchOutcome as CoreDispatchOutcome, JournalHandler,
-            JournalNote,
-        },
-=======
         common::{DispatchOutcome as CoreDispatchOutcome, JournalNote},
->>>>>>> 9cc70eb1
         configs::BlockInfo,
         Ext,
     };
@@ -81,11 +74,7 @@
     };
     use frame_system::pallet_prelude::*;
     use gear_backend_sandbox::SandboxEnvironment;
-<<<<<<< HEAD
-    use gear_core::program::{Program, ProgramId};
-=======
-    use gear_core::{message::DispatchKind, program::Program as NativeProgram};
->>>>>>> 9cc70eb1
+    use gear_core::{message::DispatchKind, program::{Program as NativeProgram, ProgramId}};
     use manager::{ExtManager, HandleKind};
     use primitive_types::H256;
     use scale_info::TypeInfo;
@@ -635,12 +624,8 @@
             );
 
             let H256(id_bytes) = id;
-<<<<<<< HEAD
             // todo [sab] refactor to remove this
-            let program = Program::new(id_bytes.into(), code.to_vec())
-=======
             let program = NativeProgram::new(id_bytes.into(), code.to_vec())
->>>>>>> 9cc70eb1
                 .map_err(|_| Error::<T>::FailedToConstructProgram)?;
 
             let reserve_fee = T::GasConverter::gas_to_fee(gas_limit);
@@ -726,30 +711,19 @@
                 Error::<T>::GasLimitTooHigh
             );
 
-<<<<<<< HEAD
+            ensure!(
+                !Self::is_terminated(destination),
+                Error::<T>::ProgramIsTerminated
+            );
+
+            let message_id = common::next_message_id(&payload);
+
             // Message is not guaranteed to be executed, that's why value is not immediately transferred.
             // That's because destination can fail to be initialized, while this dispatch message is next
             // in the queue.
             T::Currency::reserve(&who, value.unique_saturated_into())
                 .map_err(|_| Error::<T>::NotEnoughBalanceForReserve)?;
 
-            let message_id = common::next_message_id(&payload);
-
-=======
-            ensure!(
-                !Self::is_terminated(destination),
-                Error::<T>::ProgramIsTerminated
-            );
-
-            let message_id = common::next_message_id(&payload);
-
-            // Message is not guaranteed to be executed, that's why value is not immediately transferred.
-            // That's because destination can fail to be initialized, while this dispatch message is next
-            // in the queue.
-            T::Currency::reserve(&who, value.unique_saturated_into())
-                .map_err(|_| Error::<T>::NotEnoughBalanceForReserve)?;
-
->>>>>>> 9cc70eb1
             if common::program_exists(destination) {
                 let gas_limit_reserve = T::GasConverter::gas_to_fee(gas_limit);
 
@@ -841,15 +815,12 @@
             let original_message = Self::remove_and_claim_from_mailbox(&who, reply_to_id)?;
             let destination = original_message.source;
 
-<<<<<<< HEAD
-=======
             // Message is not guaranteed to be executed, that's why value is not immediately transferred.
             // That's because destination can fail to be initialized, while this dispatch message is next
             // in the queue.
             T::Currency::reserve(&who, value.unique_saturated_into())
                 .map_err(|_| Error::<T>::NotEnoughBalanceForReserve)?;
 
->>>>>>> 9cc70eb1
             let message_id = common::next_message_id(&payload);
 
             if common::program_exists(destination) {

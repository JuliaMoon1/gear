--- conflicted
+++ resolved
@@ -47,6 +47,7 @@
 /// Wrapper for processing the [`IncomingDispatch`].
 pub struct Processor {
     block_info: BlockInfo,
+    allocations_config: AllocationsConfig,
     existential_deposit: u128,
     origin: ProgramId,
     program_id: ProgramId,
@@ -60,6 +61,7 @@
     fn default() -> Self {
         Self {
             block_info: Default::default(),
+            allocations_config: Default::default(),
             existential_deposit: 0,
             origin: Default::default(),
             program_id: Default::default(),
@@ -86,9 +88,9 @@
     outgoing_limit: u32,
     host_fn_weights: HostFnWeights,
 ) -> Vec<JournalNote> {
-<<<<<<< HEAD
     Processor::new()
         .block_info(block_info)
+        .allocations_config(allocations_config)
         .existential_deposit(existential_deposit)
         .origin(origin)
         .program_id(program_id)
@@ -96,22 +98,6 @@
         .outgoing_limit(outgoing_limit)
         .host_fn_weights(host_fn_weights)
         .process::<A, E>(maybe_actor, dispatch)
-=======
-    match check_is_executable(maybe_actor, &dispatch) {
-        Err(exit_code) => process_non_executable(dispatch, program_id, exit_code),
-        Ok(actor) => process_executable::<A, E>(
-            actor,
-            dispatch,
-            block_info,
-            allocations_config,
-            existential_deposit,
-            origin,
-            gas_allowance,
-            outgoing_limit,
-            host_fn_weights,
-        ),
-    }
->>>>>>> a7bdd68e
 }
 
 impl Processor {
@@ -123,6 +109,12 @@
     /// Set the block info (see [`BlockInfo`] for details) and return self.
     pub fn block_info(mut self, block_info: BlockInfo) -> Self {
         self.block_info = block_info;
+        self
+    }
+
+    /// Set the allocations config info (see [`AllocationsConfig`] for details) and return self.
+    pub fn allocations_config(mut self, allocations_config: AllocationsConfig) -> Self {
+        self.allocations_config = allocations_config;
         self
     }
 
@@ -316,51 +308,8 @@
             });
         }
 
-<<<<<<< HEAD
         for (page_number, data) in page_update {
             journal.push(JournalNote::UpdatePage {
-=======
-#[allow(clippy::too_many_arguments)]
-pub fn process_executable<A: ProcessorExt + EnvExt + IntoExtInfo + 'static, E: Environment<A>>(
-    actor: ExecutableActor,
-    dispatch: IncomingDispatch,
-    block_info: BlockInfo,
-    allocations_config: AllocationsConfig,
-    existential_deposit: u128,
-    origin: ProgramId,
-    gas_allowance: u64,
-    outgoing_limit: u32,
-    host_fn_weights: HostFnWeights,
-) -> Vec<JournalNote> {
-    use SuccessfulDispatchResultKind::*;
-
-    let execution_settings = ExecutionSettings::new(
-        block_info,
-        existential_deposit,
-        allocations_config,
-        host_fn_weights,
-    );
-    let execution_context = ExecutionContext {
-        origin,
-        gas_allowance,
-    };
-    let msg_ctx_settings = gear_core::message::ContextSettings::new(0, outgoing_limit);
-
-    let program_id = actor.program.id();
-
-    let exec_result = executor::execute_wasm::<A, E>(
-        actor,
-        dispatch.clone(),
-        execution_context,
-        execution_settings,
-        msg_ctx_settings,
-    );
-
-    match exec_result {
-        Ok(res) => match res.kind {
-            DispatchResultKind::Trap(reason) => process_error(
-                res.dispatch,
->>>>>>> a7bdd68e
                 program_id,
                 page_number,
                 data,
@@ -418,6 +367,7 @@
         let execution_settings = ExecutionSettings::new(
             self.block_info,
             self.existential_deposit,
+            self.allocations_config,
             self.host_fn_weights,
             self.forbidden_funcs,
         );
